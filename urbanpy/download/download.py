import requests 
import geopandas as gpd
import pandas as pd
import numpy as np
import osmnx as ox
from shapely.geometry import Polygon, MultiPolygon
from hdx.api.configuration import Configuration
from hdx.data.dataset import Dataset
<<<<<<< HEAD
=======
from typing import Optional, Union, Tuple, Sequence
from pandas import DataFrame
from geopandas import GeoDataFrame, GeoSeries
from urbanpy.utils import to_overpass_query, overpass_to_gdf
>>>>>>> 1ba67933

__all__ = [
    'nominatim_osm',
    'overpass_pois',
    'overpass',
    'osmnx_graph',
    'search_hdx_dataset',
    'download_hdx_dataset'
]

hdx_config = Configuration.create(hdx_site='prod', user_agent='urbanpy', hdx_read_only=True)

def nominatim_osm(query:str, expected_position=0) -> GeoDataFrame:
    """
    Download OpenStreetMaps data for a specific city.

    Parameters
    ----------
    query: str
        Query for city polygon data to be downloaded.
    expected_position: int 0:n
        Expected position of the polygon data within the Nominatim results.
        Default 0 (first result).

    Returns
    -------
    city: GeoDataFrame
        GeoDataFrame with the city's polygon as its geometry column.

    Examples
    --------
    >>> lima = nominatim_osm('Lima, Peru', 2)
    >>> lima.head()
    geometry	 | place_id	 | osm_type	| osm_id     | display_name	| place_rank  |  category | type	       | importance	| icon
    MULTIPOLYGON | 235480647 | relation	| 1944670.0  | Lima, Peru	| 12	      |  boundary |	administrative | 0.703484	| https://nominatim.openstreetmap.org/images/map...

    """
    osm_url = 'https://nominatim.openstreetmap.org/search.php'
    osm_parameters = {
        'polygon_geojson': '1',
        'format': 'geojson'
    }
    osm_parameters['q'] = query

    response = requests.get(osm_url, params=osm_parameters)
    all_results = response.json()
    gdf = gpd.GeoDataFrame.from_features(all_results['features'])
    city = gdf.iloc[expected_position:expected_position+1, :]

    return city


def overpass_pois(bounds, facilities=None, custom_query=None):
    '''
    Download POIs using Overpass API.

    Parameters
    ----------
    bounds: array_like
        Input bounds for query. Follows [minx,miny,maxx,maxy] pattern.
    facilities: str. One of {'food', 'health', 'education', 'finance'}
        Type of facilities to download according to HOTOSM types. Based on this
        a different type of query is constructed.
    custom_query: str (Optional). Default None.
        String with custom Overpass QL query (See https://wiki.openstreetmap.org/wiki/Overpass_API/Language_Guide).
        If this parameter is diferent than None, bounds and facilities values
        are ignored.

    Returns
    -------
    gdf: GeoDataFrame
        POIs from the selected type of facility. If 'custom_query' is given
        response is returned instead of gdf.
    response: request.Response
        Returned only if 'custom_query' is given. Contains the server's response
        to the HTTP request from the Overpass API Server.

    Examples
    --------
    >>> lima = nominatim_osm('Lima, Peru', 2)
    >>> urbanpy.download.overpass_pois(lima.total_bounds, 'health')
    type |  id	      | lat	      | lon	       | tags	                                           | geometry                   | poi_type
    node |	367826732 |	-0.944005 |	-80.733941 | {'amenity': 'pharmacy', 'name': 'Fybeca'}         | POINT (-80.73394 -0.94401)	| pharmacy
    node |	367830051 |	-0.954086 |	-80.742420 | {'amenity': 'hospital', 'emergency': 'yes', 'n... | POINT (-80.74242 -0.95409)	| hospital
    node |	367830065 |	-0.954012 |	-80.741554 | {'amenity': 'hospital', 'name': 'Clínica del S... | POINT (-80.74155 -0.95401)	| hospital
    node |	367830072 |	-0.953488 |	-80.740739 | {'amenity': 'hospital', 'name': 'Clínica Cente... | POINT (-80.74074 -0.95349)	| hospital
    node |	3206491590|	-1.040708 |	-80.665107 | {'amenity': 'hospital', 'name': 'Clínica Monte... | POINT (-80.66511 -1.04071)	| hospital

    '''
    minx, miny, maxx, maxy = bounds

    bbox_string = f'{minx},{miny},{maxx},{maxy}'

    overpass_url = "https://overpass-api.de/api/interpreter"

    facilities_opt = {
        'food': 'node["amenity"="marketplace"];\nnode["shop"~"supermarket|kiosk|mall|convenience|butcher|greengrocer"];',
        'health': 'node["amenity"~"doctors|dentist|clinic|hospital|pharmacy"];',
        'education': 'node["amenity"~"kindergarten|school|college|university"];',
        'finance': 'node["amenity"~"mobile_money_agent|bureau_de_change|bank|microfinance|atm|sacco|money_transfer|post_office"];',
    }

    if custom_query is None:
        overpass_query = f"""
            [timeout:120][out:json][bbox];
            (
                 {facilities_opt[facilities]}
            );
            out body geom;
            """
        # Request data
        response = requests.get(overpass_url, params={'data': overpass_query,
                                                      'bbox': bbox_string})
        data = response.json()
        df = pd.DataFrame.from_dict(data['elements'])
        df_geom = gpd.points_from_xy(df['lon'], df['lat'])
        gdf = gpd.GeoDataFrame(df, geometry=df_geom)

        gdf['poi_type'] = gdf['tags'].apply(lambda tag: tag['amenity'] if 'amenity' in tag.keys() else np.NaN)

        if facilities == 'food':
            # Food facilities also have its POI type wthin the shop tag (See query)
            also_poi_type = gdf['tags'].apply(lambda tag: tag['shop'] if 'shop' in tag.keys() else np.NaN)
            gdf['poi_type'] = gdf['poi_type'].fillna(also_poi_type)

        return gdf

    else:
        response = requests.get(overpass_url, params={'data': custom_query, 'bbox': bbox_string})
        return response

def overpass(type_of_data: str, query: dict, 
             mask: Union[GeoDataFrame, GeoSeries, Polygon, MultiPolygon]) -> Tuple[GeoDataFrame, 
             Optional[DataFrame]]:
    '''
    Download geographic data using Overpass API.

    Parameters
    ----------
    type_of_data: str. One of {'node', 'way', 'relation', 'rel'}
        OSM Data structure to be queried from Overpass API.
    query: dict
        Dict contaning OSM tag filters. Dict keys can take OSM tags 
        and Dict values can be list of strings, str or None. 
        Check keys [OSM Map Features](https://wiki.openstreetmap.org/wiki/Map_features).
        Example: {
            'key0': ['v0a', 'v0b','v0c'], 
            'key1': 'v1', 
            'key2': None
        }
    mask: 
    
    Returns
    -------
    gdf: GeoDataFrame
        POIs from the selected type of facility.
    df: DataFrame
        Relations metadata such as ID and tags. Returns None if 'type_of_data' other than 'relation'. 
    '''
    minx, miny, maxx, maxy = mask.total_bounds
    bbox_string = f'{minx},{miny},{maxx},{maxy}'
    
    # Request data
    overpass_url = "https://overpass-api.de/api/interpreter"
    params = {
        'data': to_overpass_query(type_of_data, query), # Parse query dict to build Overpass QL query
        'bbox': bbox_string
    }
    response = requests.get(overpass_url, params=params)
    try:
        data = response.json()
    except Exception as e:
        print(e)
        print(response.status_code)
        print(response.reason)
        return response
    
    ov_keys = list(set(query.keys())) # get unique keys used in query (e.g. "amenity", "shop", etc)

    return overpass_to_gdf(type_of_data, data, mask, ov_keys)

def osmnx_graph(download_type:str, network_type='drive', query_str=None,
                geom=None, distance=None, **kwargs):
    '''
    Download a graph from OSM using osmnx.

    Parameters
    ----------
    download_type: str. One of {'polygon', 'place', 'point'}
        Input download type. If polygon, the polygon parameter must be provided
        as a Shapely Polygon.
    network_type: str. One of {'drive', 'drive_service', 'walk', 'bike', 'all', 'all_private'}
        Network type to download. Defaults to drive.
    query_str: str (Optional).
        Only requiered for place type downloads. Query string to download a network.
    polygon: Shapely Polygon or Point (Optional).
        Polygon requiered for polygon type downloads, Point for place downloads.
        Polygons are used as bounds for network download, points as the center.
        with a distance buffer.
    distance: int
        Distance in meters to use as buffer from a point to download the network.

    Returns
    -------
    G: networkx.MultiDiGraph
        Requested graph with simplyfied geometries.

    Examples
    --------
    >>> poly = urbanpy.download.nominatim_osm('San Isidro, Peru')
    >>> G = urbanpy.download.osmnx_graph('polygon', geom=lima.loc[0,'geometry'])
    >>> G
    <networkx.classes.multidigraph.MultiDiGraph at 0x1a2ba08150>
    
    '''
    if (download_type == 'polygon') and (geom is not None) and isinstance(geom, Polygon):
        G = ox.graph_from_polygon(geom, network_type=network_type)
        return G
    elif (download_type == 'point') and (geom is not None) and (distance is not None):
        G = ox.graph_from_point(geom, dist=distance, network_type=network_type)
        return G

    elif download_type == 'place' and query_str is not None:
        G = ox.graph_from_place(query_str, network_type=network_type)
        return G

    elif download_type == 'polygon' and geom is None:
        print('Please provide a polygon to download a network from.')

    elif download_type == 'place' and query_str is None:
        print('Please provide a query string to download a network from.')

    else:
        if distance is None and download_type == 'point':
            print('Please provide a distance buffer for the point download')

        if geom is None and distance is not None: print('Please provide a Point geometry.')

<<<<<<< HEAD
def search_hdx_dataset(country, repository="high-resolution-population-density-maps-demographic-estimates"):
=======
def search_hdx_dataset(country:str, repository="high-resolution-population-density-maps-demographic-estimates"):
>>>>>>> 1ba67933
    '''
    Dataset search within HDX repositories. Defaults to population density maps.

    Parameters
    ----------

    country: str
             Country to search datasets

    resource: str
              Resource type within the HDX database

    Returns
    -------

    datasets: list
              List of available datasets within HDX

    Examples
    --------

    '''
    #Get dataset list
    datasets = Dataset.search_in_hdx(f"title:{country.lower()}-{repository}")

    return Dataset.get_all_resources(datasets)

<<<<<<< HEAD
def download_hdx_dataset(country: str, dataset_id=None, resource="high-resolution-population-density-maps-demographic-estimates"):
=======
def download_hdx_dataset(country: str, dataset_id=None, resource="high-resolution-population-density-maps-demographic-estimates") -> Union[pd.DataFrame, None]:
>>>>>>> 1ba67933
    '''
    HDX dataset download.
    
    Parameters
    ----------

    country: str
             The country to download the dataset from.

    dataset_id: int
                Position of the dataset in the search list (see search_hdx_dataset)


    Returns
    -------

    data: pd.DataFrame
          The corresponding datset in DataFrame format

    Examples
    --------
    >>> urbanpy.download.download_hdx_dataset('peru', 0)
    latitude   | longitude  | population_2015 |	population_2020
    -18.339306 | -70.382361 | 11.318147	      | 12.099885
    -18.335694 | -70.393750 | 11.318147	      | 12.099885
    -18.335694 | -70.387361	| 11.318147	      | 12.099885
    -18.335417 | -70.394028	| 11.318147	      | 12.099885
    -18.335139 | -70.394306	| 11.318147	      | 12.099885



    '''

    if dataset_id is None:
        print('Please run a seach for the hdx dataset you need and pass the correct dataset_id')

    else:
        datasets = search_hdx_dataset(country)
        data = pd.read_csv(datasets[dataset_id]['url'])

        return data<|MERGE_RESOLUTION|>--- conflicted
+++ resolved
@@ -6,13 +6,10 @@
 from shapely.geometry import Polygon, MultiPolygon
 from hdx.api.configuration import Configuration
 from hdx.data.dataset import Dataset
-<<<<<<< HEAD
-=======
 from typing import Optional, Union, Tuple, Sequence
 from pandas import DataFrame
 from geopandas import GeoDataFrame, GeoSeries
 from urbanpy.utils import to_overpass_query, overpass_to_gdf
->>>>>>> 1ba67933
 
 __all__ = [
     'nominatim_osm',
@@ -63,7 +60,6 @@
     city = gdf.iloc[expected_position:expected_position+1, :]
 
     return city
-
 
 def overpass_pois(bounds, facilities=None, custom_query=None):
     '''
@@ -145,8 +141,7 @@
         return response
 
 def overpass(type_of_data: str, query: dict, 
-             mask: Union[GeoDataFrame, GeoSeries, Polygon, MultiPolygon]) -> Tuple[GeoDataFrame, 
-             Optional[DataFrame]]:
+             mask: Union[GeoDataFrame, GeoSeries, Polygon, MultiPolygon]) -> Tuple[GeoDataFrame, Optional[DataFrame]]:
     '''
     Download geographic data using Overpass API.
 
@@ -251,11 +246,7 @@
 
         if geom is None and distance is not None: print('Please provide a Point geometry.')
 
-<<<<<<< HEAD
-def search_hdx_dataset(country, repository="high-resolution-population-density-maps-demographic-estimates"):
-=======
 def search_hdx_dataset(country:str, repository="high-resolution-population-density-maps-demographic-estimates"):
->>>>>>> 1ba67933
     '''
     Dataset search within HDX repositories. Defaults to population density maps.
 
@@ -283,11 +274,7 @@
 
     return Dataset.get_all_resources(datasets)
 
-<<<<<<< HEAD
-def download_hdx_dataset(country: str, dataset_id=None, resource="high-resolution-population-density-maps-demographic-estimates"):
-=======
-def download_hdx_dataset(country: str, dataset_id=None, resource="high-resolution-population-density-maps-demographic-estimates") -> Union[pd.DataFrame, None]:
->>>>>>> 1ba67933
+def download_hdx_dataset(country: str, dataset_id=None, resource="high-resolution-population-density-maps-demographic-estimates") -> Union[DataFrame, None]:
     '''
     HDX dataset download.
     
@@ -317,8 +304,6 @@
     -18.335417 | -70.394028	| 11.318147	      | 12.099885
     -18.335139 | -70.394306	| 11.318147	      | 12.099885
 
-
-
     '''
 
     if dataset_id is None:
