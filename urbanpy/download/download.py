--- conflicted
+++ resolved
@@ -9,11 +9,7 @@
 from typing import Optional, Union, Tuple
 from pandas import DataFrame
 from geopandas import GeoDataFrame, GeoSeries
-<<<<<<< HEAD
-from urbanpy.utils import to_overpass_query, overpass_to_gdf
-=======
 from urbanpy.utils import to_overpass_query, overpass_to_gdf, get_hdx_label, HDX_POPULATION_TYPES
->>>>>>> fc2b37b1
 
 __all__ = [
     'nominatim_osm',
@@ -21,13 +17,9 @@
     'overpass',
     'osmnx_graph',
     'search_hdx_dataset',
-<<<<<<< HEAD
-    'get_hdx_dataset'
-=======
     'get_hdx_dataset',
     'hdx_fb_population',
     'hdx_dataset'
->>>>>>> fc2b37b1
 ]
 
 hdx_config = Configuration.create(hdx_site='prod', user_agent='urbanpy', hdx_read_only=True)
@@ -292,53 +284,16 @@
     datasets = Dataset.search_in_hdx(f"title:{country.lower()}-{repository}")
 
     resources_records = Dataset.get_all_resources(datasets)
-<<<<<<< HEAD
-
     resources_df = pd.DataFrame.from_records(resources_records)
-
-=======
-    resources_df = pd.DataFrame.from_records(resources_records)
->>>>>>> fc2b37b1
     if resources_df.shape[0] == 0:
         print("No datasets found")
 
     else:
-<<<<<<< HEAD
-        resources_csv_df = resources_df.query("format == 'CSV'")    
-
-        def get_label(name):
-            population_types = {
-                'overall': 'Overall population density',
-                'women': 'Women',
-                '_men_': 'Men',
-                'children': 'Children (ages 0-5)',
-                'youth': 'Youth (ages 15-24) ',
-                'elderly': 'Elderly (ages 60+)',
-                'women_of_reproductive_age': 'Women of reproductive age (ages 15-49)'
-            }
-
-            for keys, labels in population_types.items():
-                if keys in name:
-                    if keys == 'women':
-                        if 'reproductive' in name: continue
-                    
-                    return labels
-                
-            return population_types['overall']
-=======
         resources_csv_df = resources_df[resources_df["download_url"].str.contains('csv')]
->>>>>>> fc2b37b1
             
         resources_csv_df = resources_csv_df.assign(
             created=pd.to_datetime(resources_csv_df['created']).dt.date,
             size_mb=(resources_csv_df['size'] / 2**20).round(2),
-<<<<<<< HEAD
-            population=resources_csv_df['name'].apply(get_label)
-        )
-
-        resources_csv_df.index.name = 'id'
-
-=======
         )
 
         if repository == "high-resolution-population-density-maps-demographic-estimates":
@@ -348,7 +303,6 @@
 
         resources_csv_df.index.name = 'id'
         
->>>>>>> fc2b37b1
         return resources_csv_df[['created', 'name', 'population', 'size_mb', 'url']]
 
 
@@ -383,12 +337,6 @@
     '''
     urls = resources_df.loc[ids, 'url']
 
-<<<<<<< HEAD
-    if isinstance(ids, list):
-        return pd.concat([pd.read_csv(url) for url in urls])
-    else:
-        return pd.read_csv(urls)
-=======
     if isinstance(ids, list) and len(ids) > 1:
         return pd.concat([pd.read_csv(url) for url in urls])
     else:
@@ -475,5 +423,4 @@
 
     hdx_url = f'https://data.humdata.org/dataset/{resource}'
     dataset = pd.read_csv(hdx_url)
-    return dataset
->>>>>>> fc2b37b1
+    return dataset