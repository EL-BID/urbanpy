import requests 
import geopandas as gpd
import pandas as pd
import numpy as np
import osmnx as ox
<<<<<<< HEAD
from shapely.geometry import Polygon, MultiPolygon
from typing import Optional, Union
from pandas import DataFrame
from geopandas import GeoDataFrame, GeoSeries
from urbanpy.utils import to_overpass_query, overpass_to_gdf
=======
from shapely.geometry import Polygon
from hdx.api.configuration import Configuration
from hdx.data.dataset import Dataset

>>>>>>> bfb181e4

__all__ = [
    'nominatim_osm',
    'hdx_dataset',
    'hdx_fb_population',
    'overpass_pois',
<<<<<<< HEAD
    'overpass',
    'osmnx_graph'
=======
    'osmnx_graph',
    'search_hdx_dataset',
    'download_hdx_dataset'
>>>>>>> bfb181e4
]


hdx_config = Configuration.create(hdx_site='prod', user_agent='urbanpy', hdx_read_only=True)

def nominatim_osm(query, expected_position=0):
    """
    Download OpenStreetMaps data for a specific city.

    Parameters
    ----------
    query: str
        Query for city polygon data to be downloaded.
    expected_position: int 0:n
        Expected position of the polygon data within the Nominatim results.
        Default 0 (first result).

    Returns
    -------
    city: GeoDataFrame
        GeoDataFrame with the city's polygon as its geometry column.

    Examples
    --------
    >>> lima = nominatim_osm('Lima, Peru', 2)
    >>> lima.head()
    geometry	 | place_id	 | osm_type	| osm_id     | display_name	| place_rank  |  category | type	       | importance	| icon
    MULTIPOLYGON | 235480647 | relation	| 1944670.0  | Lima, Peru	| 12	      |  boundary |	administrative | 0.703484	| https://nominatim.openstreetmap.org/images/map...

    """
    osm_url = 'https://nominatim.openstreetmap.org/search.php'
    osm_parameters = {
        'polygon_geojson': '1',
        'format': 'geojson'
    }
    osm_parameters['q'] = query

    response = requests.get(osm_url, params=osm_parameters)
    all_results = response.json()
    gdf = gpd.GeoDataFrame.from_features(all_results['features'])
    city = gdf.iloc[expected_position:expected_position+1, :]

    return city

def hdx_dataset(resource):
    """
    Download a dataset from HDX. The allowed formats are CSV (.csv) and zipped
    CSV (.csv.zip).

    Parameters
    ----------
    resource: str
        Specific address to the HDX dataset resource. Since every dataset is
        referenced to a diferent resource id, only the base url can be provided
        by this library.

    Returns
    -------
    dataset: DataFrame
        Contains the requested HDX dataset resource.

    Examples
    --------
    >>> hdx_data = hdx_dataset('4e74db39-87f1-4383-9255-eaf8ebceb0c9/resource/317f1c39-8417-4bde-a076-99bd37feefce/download/population_per_2018-10-01.csv.zip')
    >>> hdx_data.head()
    latitude   | longitude  | population_2015 |	population_2020
    -18.339306 | -70.382361 | 11.318147	      | 12.099885
    -18.335694 | -70.393750 | 11.318147	      | 12.099885
    -18.335694 | -70.387361	| 11.318147	      | 12.099885
    -18.335417 | -70.394028	| 11.318147	      | 12.099885
    -18.335139 | -70.394306	| 11.318147	      | 12.099885

    """
    hdx_url = f'https://data.humdata.org/dataset/{resource}'
    dataset = pd.read_csv(hdx_url)
    return dataset

def hdx_fb_population(country, map_type):
    '''
    Download population density maps from Facebook HDX.

    Parameters
    ----------
    country: str. One of {'argentina', 'bolivia', 'brazil', 'chile', 'colombia', 'ecuador', 'paraguay', 'peru', 'uruguay'}
        Input country to download data from.
    map_type: str. One of {'full', 'children', 'youth', 'elderly'}
        Input population map to download.

    Returns
    -------
    population: DataFrame
        DataFrame with lat, lon, and population columns. Coordinates are in
        EPSG 4326.

    Examples
    --------
    >>> urbanpy.download.hdx_fb_population('peru', 'full')
    latitude   | longitude  | population_2015 |	population_2020
    -18.339306 | -70.382361 | 11.318147	      | 12.099885
    -18.335694 | -70.393750 | 11.318147	      | 12.099885
    -18.335694 | -70.387361	| 11.318147	      | 12.099885
    -18.335417 | -70.394028	| 11.318147	      | 12.099885
    -18.335139 | -70.394306	| 11.318147	      | 12.099885

    '''
    dataset_dict = {
        'argentina': {
            'full': 'https://data.humdata.org/dataset/6cf49080-1226-4eda-8700-a0093cbdfe4d/resource/5737d87f-e17f-4c82-b1bd-d589ed631318/download/population_arg_2018-10-01.csv.zip',
            'children': 'https://data.humdata.org/dataset/6cf49080-1226-4eda-8700-a0093cbdfe4d/resource/1795ad97-e06a-4ca4-83aa-32ab612f55ba/download/arg_children_under_five_2019-06-01_csv.zip',
            'youth': 'https://data.humdata.org/dataset/6cf49080-1226-4eda-8700-a0093cbdfe4d/resource/dff11b02-a356-4a4f-948c-5a7722ad7365/download/arg_youth_15_24_2019-06-01_csv.zip',
            'elderly':'https://data.humdata.org/dataset/6cf49080-1226-4eda-8700-a0093cbdfe4d/resource/8f1d9473-90f0-441f-b464-c76960e9e130/download/arg_elderly_60_plus_2019-06-01_csv.zip'
        },
        'bolivia': {
            'full': 'https://data.humdata.org/dataset/64f916a6-2f35-4399-8971-25e18fdb09bd/resource/d5fc8980-f3f2-4523-ac4d-f188201518d5/download/population_bol_2018-10-01.csv.zip',
            'children': 'https://data.humdata.org/dataset/64f916a6-2f35-4399-8971-25e18fdb09bd/resource/4fe96e38-3895-4f5e-b3f9-df6317a9752f/download/bol_children_under_five_2019-06-01_csv.zip',
            'youth': 'https://data.humdata.org/dataset/64f916a6-2f35-4399-8971-25e18fdb09bd/resource/7c5fba5b-cdb6-49f2-8ae5-5337734444d2/download/bol_youth_15_24_2019-06-01_csv.zip',
            'elderly': 'https://data.humdata.org/dataset/64f916a6-2f35-4399-8971-25e18fdb09bd/resource/8acccec8-a1a4-42d7-b301-fb734324960e/download/bol_elderly_60_plus_2019-06-01_csv.zip'
        },
        'brazil': {
            'full': [
                'https://data.humdata.org/dataset/c17003d1-47f4-4ec5-8229-2f77aeb114be/resource/957218ee-c740-44c0-88e5-7faeef813a0c/download/population_bra_northeast_2018-10-01.csv.zip',
                'https://data.humdata.org/dataset/c17003d1-47f4-4ec5-8229-2f77aeb114be/resource/1e1f271b-1055-4365-b391-f6fdf3093fe2/download/population_bra_northwest_2018-10-01.csv.zip',
                'https://data.humdata.org/dataset/c17003d1-47f4-4ec5-8229-2f77aeb114be/resource/eb17516f-3c84-4626-95e4-df1f342f3d82/download/population_bra_southeast_2018-10-01.csv.zip',
                'https://data.humdata.org/dataset/c17003d1-47f4-4ec5-8229-2f77aeb114be/resource/5cb55d1a-9f11-4004-82f3-0c27e878495a/download/population_bra_southwest_2018-10-01.csv.zip'
            ],
            'children': 'https://data.humdata.org/dataset/c17003d1-47f4-4ec5-8229-2f77aeb114be/resource/54964df0-8d6a-4f65-ac10-bcf11499a9fe/download/bra_children_under_five_2019-06-01_csv.zip',
            'youth': 'https://data.humdata.org/dataset/c17003d1-47f4-4ec5-8229-2f77aeb114be/resource/0e4af4ff-e4e5-4686-a17c-c8b326d98d76/download/bra_youth_15_24_2019-06-01_csv.zip',
            'elderly':'https://data.humdata.org/dataset/c17003d1-47f4-4ec5-8229-2f77aeb114be/resource/6d6f1ea3-c8d3-4dc0-b0ea-af9c92b14b48/download/bra_elderly_60_plus_2019-06-01_csv.zip'
        },
        'chile': {
            'full': 'https://data.humdata.org/dataset/dd47e052-02cc-4a3f-972a-421d600b3d85/resource/bb560451-9c50-4d57-8ff3-872fa260c102/download/population_chl_2018-10-01.csv.zip',
            'children': 'https://data.humdata.org/dataset/dd47e052-02cc-4a3f-972a-421d600b3d85/resource/33b43b9a-9f47-4f25-8bdc-568e8850fde8/download/chl_children_under_five_2019-06-01_csv.zip',
            'youth': 'https://data.humdata.org/dataset/dd47e052-02cc-4a3f-972a-421d600b3d85/resource/2c4083b5-e682-4ae5-8df8-b2934c4eef9c/download/chl_youth_15_24_2019-06-01_csv.zip',
            'elderly': 'https://data.humdata.org/dataset/dd47e052-02cc-4a3f-972a-421d600b3d85/resource/056a5832-1490-41e4-8ee1-7c90ff1389ff/download/chl_elderly_60_plus_2019-06-01_csv.zip'
        },
        'colombia': {
            'full': 'https://data.humdata.org/dataset/2f865527-b7bf-466c-b620-c12b8d07a053/resource/357c91e0-c5fb-4ae2-ad9d-00805e5a075d/download/population_col_2018-10-01.csv.zip',
            'children': 'https://data.humdata.org/dataset/2f865527-b7bf-466c-b620-c12b8d07a053/resource/e8422e0d-0c1a-4aff-b790-76fffa8e09a6/download/col_children_under_five_2019-06-01_csv.zip',
            'youth': 'https://data.humdata.org/dataset/2f865527-b7bf-466c-b620-c12b8d07a053/resource/f458dcfc-3441-4bec-b45f-d91081801501/download/col_youth_15_24_2019-06-01_csv.zip',
            'elderly': 'https://data.humdata.org/dataset/2f865527-b7bf-466c-b620-c12b8d07a053/resource/3e871e9d-d9fa-4d52-af47-43cae54c7a6d/download/col_elderly_60_plus_2019-06-01_csv.zip'
        },
        'ecuador': {
            'full': 'https://data.humdata.org/dataset/58c3ac3f-febd-4222-8969-59c0fe0e7a0d/resource/c05a3c81-a78c-4e6c-ac05-de1316d4ba12/download/population_ecu_2018-10-01.csv.zip',
            'children': 'https://data.humdata.org/dataset/58c3ac3f-febd-4222-8969-59c0fe0e7a0d/resource/80e46cf3-1906-41a9-a779-8f501cab48a5/download/ecu_children_under_five_2019-06-01_csv.zip',
            'youth': 'https://data.humdata.org/dataset/58c3ac3f-febd-4222-8969-59c0fe0e7a0d/resource/57362a78-e2fa-4f71-8876-1a6d67e27fe5/download/ecu_youth_15_24_2019-06-01_csv.zip',
            'elderly': 'https://data.humdata.org/dataset/58c3ac3f-febd-4222-8969-59c0fe0e7a0d/resource/904d8988-d18d-41a5-a7f7-22668204cefe/download/ecu_elderly_60_plus_2019-06-01_csv.zip'
        },
        'paraguay': {
            'full': 'https://data.humdata.org/dataset/318c589b-9091-4aa4-b384-351208be71e9/resource/6c21c73c-05ba-4818-9574-cb56fa04b210/download/population_pry_2018-10-01.csv.zip',
            'children': 'https://data.humdata.org/dataset/318c589b-9091-4aa4-b384-351208be71e9/resource/7ff05dd3-61f0-40a5-90ee-7262b4190ac2/download/pry_children_under_five_2019-06-01_csv.zip',
            'youth': 'https://data.humdata.org/dataset/318c589b-9091-4aa4-b384-351208be71e9/resource/226e0efe-73b1-4d4b-96f1-06cb3ffd165a/download/pry_youth_15_24_2019-06-01_csv.zip',
            'elderly': 'https://data.humdata.org/dataset/318c589b-9091-4aa4-b384-351208be71e9/resource/8cb53c32-b8f9-4f6f-9d22-50478040fafc/download/pry_elderly_60_plus_2019-06-01_csv.zip'
        },
        'peru': {
            'full': 'https://data.humdata.org/dataset/4e74db39-87f1-4383-9255-eaf8ebceb0c9/resource/317f1c39-8417-4bde-a076-99bd37feefce/download/population_per_2018-10-01.csv.zip',
            'children': 'https://data.humdata.org/dataset/4e74db39-87f1-4383-9255-eaf8ebceb0c9/resource/ed2712e7-4668-45a2-b76f-eb819df9e0c1/download/per_children_under_five_2019-06-01_csv.zip',
            'youth': 'https://data.humdata.org/dataset/4e74db39-87f1-4383-9255-eaf8ebceb0c9/resource/86daf899-8e63-4262-be92-15934e59cabf/download/per_youth_15_24_2019-06-01_csv.zip',
            'elderly': 'https://data.humdata.org/dataset/4e74db39-87f1-4383-9255-eaf8ebceb0c9/resource/8cc100cf-68a4-4fda-a8e6-a63b99ad5b00/download/per_elderly_60_plus_2019-06-01_csv.zip'
        },
        'uruguay': {
            'full': 'https://data.humdata.org/dataset/61e8075b-5c42-495a-98eb-01b3e819dcb5/resource/69900b71-8d0b-49d5-a235-f9b5cc5b820a/download/population_ury_2018-10-01.csv.zip',
            'children': 'https://data.humdata.org/dataset/61e8075b-5c42-495a-98eb-01b3e819dcb5/resource/90d47ee3-5e5f-4aa5-a999-69b1f3e82061/download/ury_children_under_five_2019-06-01_csv.zip',
            'youth': 'https://data.humdata.org/dataset/61e8075b-5c42-495a-98eb-01b3e819dcb5/resource/8ed64dfe-449c-4026-9b48-0416f67c3f38/download/ury_youth_15_24_2019-06-01_csv.zip',
            'elderly': 'https://data.humdata.org/dataset/61e8075b-5c42-495a-98eb-01b3e819dcb5/resource/b9cfa194-b097-4611-a96e-254014990d8a/download/ury_elderly_60_plus_2019-06-01_csv.zip'
        }
    }

    #Brazil is split into 4 maps
    if isinstance(type(dataset_dict[country][map_type]), list):
        return pd.concat([pd.read_csv(file) for file in dataset_dict[country][map_type]])
    else:
        return pd.read_csv(dataset_dict[country][map_type])

def overpass_pois(bounds, facilities=None, custom_query=None):
    '''
    Download POIs using Overpass API.

    Parameters
    ----------
    bounds: array_like
        Input bounds for query. Follows [minx,miny,maxx,maxy] pattern.
    facilities: str. One of {'food', 'health', 'education', 'finance'}
        Type of facilities to download according to HOTOSM types. Based on this
        a different type of query is constructed.
    custom_query: str (Optional). Default None.
        String with custom Overpass QL query (See https://wiki.openstreetmap.org/wiki/Overpass_API/Language_Guide).
        If this parameter is diferent than None, bounds and facilities values
        are ignored.

    Returns
    -------
    gdf: GeoDataFrame
        POIs from the selected type of facility. If 'custom_query' is given
        response is returned instead of gdf.
    response: request.Response
        Returned only if 'custom_query' is given. Contains the server's response
        to the HTTP request from the Overpass API Server.

    Examples
    --------
    >>> lima = nominatim_osm('Lima, Peru', 2)
    >>> urbanpy.download.overpass_pois(lima.total_bounds, 'health')
    type |  id	      | lat	      | lon	       | tags	                                           | geometry                   | poi_type
    node |	367826732 |	-0.944005 |	-80.733941 | {'amenity': 'pharmacy', 'name': 'Fybeca'}         | POINT (-80.73394 -0.94401)	| pharmacy
    node |	367830051 |	-0.954086 |	-80.742420 | {'amenity': 'hospital', 'emergency': 'yes', 'n... | POINT (-80.74242 -0.95409)	| hospital
    node |	367830065 |	-0.954012 |	-80.741554 | {'amenity': 'hospital', 'name': 'Clínica del S... | POINT (-80.74155 -0.95401)	| hospital
    node |	367830072 |	-0.953488 |	-80.740739 | {'amenity': 'hospital', 'name': 'Clínica Cente... | POINT (-80.74074 -0.95349)	| hospital
    node |	3206491590|	-1.040708 |	-80.665107 | {'amenity': 'hospital', 'name': 'Clínica Monte... | POINT (-80.66511 -1.04071)	| hospital

    '''
    minx, miny, maxx, maxy = bounds

    bbox_string = f'{minx},{miny},{maxx},{maxy}'

    overpass_url = "http://overpass-api.de/api/interpreter"

    facilities_opt = {
        'food': 'node["amenity"="marketplace"];\nnode["shop"~"supermarket|kiosk|mall|convenience|butcher|greengrocer"];',
        'health': 'node["amenity"~"doctors|dentist|clinic|hospital|pharmacy"];',
        'education': 'node["amenity"~"kindergarten|school|college|university"];',
        'finance': 'node["amenity"~"mobile_money_agent|bureau_de_change|bank|microfinance|atm|sacco|money_transfer|post_office"];',
    }

    if custom_query is None:
        overpass_query = f"""
            [timeout:120][out:json][bbox];
            (
                 {facilities_opt[facilities]}
            );
            out body geom;
            """
        # Request data
        response = requests.get(overpass_url, params={'data': overpass_query,
                                                      'bbox': bbox_string})
        data = response.json()
        df = pd.DataFrame.from_dict(data['elements'])
        df_geom = gpd.points_from_xy(df['lon'], df['lat'])
        gdf = gpd.GeoDataFrame(df, geometry=df_geom)

        gdf['poi_type'] = gdf['tags'].apply(lambda tag: tag['amenity'] if 'amenity' in tag.keys() else np.NaN)

        if facilities == 'food':
            # Food facilities also have its POI type wthin the shop tag (See query)
            also_poi_type = gdf['tags'].apply(lambda tag: tag['shop'] if 'shop' in tag.keys() else np.NaN)
            gdf['poi_type'] = gdf['poi_type'].fillna(also_poi_type)

        return gdf

    else:
        response = requests.get(overpass_url, params={'data': custom_query, 'bbox': bbox_string})
        return response

def overpass(type_of_data: str, query: dict, 
             mask: Union[GeoDataFrame, GeoSeries, Polygon, MultiPolygon]) -> tuple[GeoDataFrame, 
             Optional[DataFrame]]:
    '''
    Download geographic data using Overpass API.

    Parameters
    ----------
    type_of_data: str. One of {'node', 'way', 'relation', 'rel'}
        OSM Data structure to be queried from Overpass API.
    query: dict
        Dict contaning OSM tag filters. Dict keys can take OSM tags 
        and Dict values can be list of strings, str or None. 
        Check keys [OSM Map Features](https://wiki.openstreetmap.org/wiki/Map_features).
        Example: {
            'key0': ['v0a', 'v0b','v0c'], 
            'key1': 'v1', 
            'key2': None
        }
    mask: 
    
    Returns
    -------
    gdf: GeoDataFrame
        POIs from the selected type of facility.
    df: DataFrame
        Relations metadata such as ID and tags. Returns None if 'type_of_data' other than 'relation'. 
    '''
    minx, miny, maxx, maxy = mask.total_bounds
    bbox_string = f'{minx},{miny},{maxx},{maxy}'
    
    # Request data
    overpass_url = "http://overpass-api.de/api/interpreter"
    params = {
        'data': to_overpass_query(type_of_data, query), # Parse query dict to build Overpass QL query
        'bbox': bbox_string
    }
    response = requests.get(overpass_url, params=params)
    try:
        data = response.json()
    except Exception as e:
        print(e)
        print(response.status_code)
        print(response.reason)
        return response
    
    ov_keys = list(set(query.keys())) # get unique keys used in query (e.g. "amenity", "shop", etc)

    return overpass_to_gdf(type_of_data, data, mask, ov_keys)

def osmnx_graph(download_type, network_type='drive', query_str=None,
                geom=None, distance=None, **kwargs):
    '''
    Download a graph from OSM using osmnx.

    Parameters
    ----------
    download_type: str. One of {'polygon', 'place', 'point'}
        Input download type. If polygon, the polygon parameter must be provided
        as a Shapely Polygon.
    network_type: str. One of {'drive', 'drive_service', 'walk', 'bike', 'all', 'all_private'}
        Network type to download. Defaults to drive.
    query_str: str (Optional).
        Only requiered for place type downloads. Query string to download a network.
    polygon: Shapely Polygon or Point (Optional).
        Polygon requiered for polygon type downloads, Point for place downloads.
        Polygons are used as bounds for network download, points as the center.
        with a distance buffer.
    distance: int
        Distance in meters to use as buffer from a point to download the network.

    Returns
    -------
    G: networkx.MultiDiGraph
        Requested graph with simplyfied geometries.

    Examples
    --------
    >>> poly = urbanpy.download.nominatim_osm('San Isidro, Peru')
    >>> G = urbanpy.download.osmnx_graph('polygon', geom=lima.loc[0,'geometry'])
    >>> G
    <networkx.classes.multidigraph.MultiDiGraph at 0x1a2ba08150>
    
    '''
    if (download_type == 'polygon') and (geom is not None) and isinstance(geom, Polygon):
        G = ox.graph_from_polygon(geom, network_type=network_type)
        return G
    elif (download_type == 'point') and (geom is not None) and (distance is not None):
        G = ox.graph_from_point(geom, dist=distance, network_type=network_type)
        return G

    elif download_type == 'place' and query_str is not None:
        G = ox.graph_from_place(query_str, network_type=network_type)
        return G

    elif download_type == 'polygon' and geom is None:
        print('Please provide a polygon to download a network from.')

    elif download_type == 'place' and query_str is None:
        print('Please provide a query string to download a network from.')

    else:
        if distance is None and download_type == 'point':
            print('Please provide a distance buffer for the point download')

        if geom is None and distance is not None: print('Please provide a Point geometry.')



def search_hdx_dataset(country, repository="high-resolution-population-density-maps-demographic-estimates"):
    '''
    Dataset search within HDX repositories. Defaults to population density maps.

    Parameters
    ----------

    country: str
             Country to search datasets

    resource: str
              Resource type within the HDX database

    Returns
    -------

    datasets: list
              List of available datasets within HDX

    Examples
    --------

    '''
    #Get dataset list
    datasets = Dataset.search_in_hdx(f"title:{country.lower()}-{repository}")

    return Dataset.get_all_resources(datasets)


def download_hdx_dataset(country: str, dataset_id=None, resource="high-resolution-population-density-maps-demographic-estimates"):
    '''
    HDX dataset download.
    
    Parameters
    ----------

    country: str
             The country to download the dataset from.

    dataset_id: int
                Position of the dataset in the search list (see search_hdx_dataset)


    Returns
    -------

    data: pd.DataFrame
          The corresponding datset in DataFrame format

    Examples
    --------


    '''

    if dataset_id is None:
        print('Please run a seach for the hdx dataset you need and pass the correct dataset_id')

    else:
        datasets = search_hdx_dataset(country)
        data = pd.read_csv(datasets[dataset_id]['url'])

        return data
<|MERGE_RESOLUTION|>--- conflicted
+++ resolved
@@ -3,34 +3,24 @@
 import pandas as pd
 import numpy as np
 import osmnx as ox
-<<<<<<< HEAD
 from shapely.geometry import Polygon, MultiPolygon
+from hdx.api.configuration import Configuration
+from hdx.data.dataset import Dataset
 from typing import Optional, Union
 from pandas import DataFrame
 from geopandas import GeoDataFrame, GeoSeries
 from urbanpy.utils import to_overpass_query, overpass_to_gdf
-=======
-from shapely.geometry import Polygon
-from hdx.api.configuration import Configuration
-from hdx.data.dataset import Dataset
-
->>>>>>> bfb181e4
 
 __all__ = [
     'nominatim_osm',
     'hdx_dataset',
     'hdx_fb_population',
     'overpass_pois',
-<<<<<<< HEAD
     'overpass',
-    'osmnx_graph'
-=======
     'osmnx_graph',
     'search_hdx_dataset',
     'download_hdx_dataset'
->>>>>>> bfb181e4
 ]
-
 
 hdx_config = Configuration.create(hdx_site='prod', user_agent='urbanpy', hdx_read_only=True)
 
@@ -388,8 +378,6 @@
 
         if geom is None and distance is not None: print('Please provide a Point geometry.')
 
-
-
 def search_hdx_dataset(country, repository="high-resolution-population-density-maps-demographic-estimates"):
     '''
     Dataset search within HDX repositories. Defaults to population density maps.
@@ -417,7 +405,6 @@
     datasets = Dataset.search_in_hdx(f"title:{country.lower()}-{repository}")
 
     return Dataset.get_all_resources(datasets)
-
 
 def download_hdx_dataset(country: str, dataset_id=None, resource="high-resolution-population-density-maps-demographic-estimates"):
     '''
@@ -452,4 +439,4 @@
         datasets = search_hdx_dataset(country)
         data = pd.read_csv(datasets[dataset_id]['url'])
 
-        return data
+        return data