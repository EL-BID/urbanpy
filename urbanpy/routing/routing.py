import time
import subprocess
import sys
import pathlib
import requests
import googlemaps
import pandas as pd
import numpy as np
import networkx as nx
import osmnx as ox
import geopandas as gpd
<<<<<<< HEAD
from urbanpy.utils import isnotebook
from tqdm.auto import tqdm
from shapely.geometry import Point
from typing import Union, Tuple

=======
from shapely.geometry import Point
from typing import Union, Tuple
from rich.progress import Progress
>>>>>>> fc2b37b1

__all__ = [
    'start_osrm_server',
    'stop_osrm_server',
    'osrm_route',
    'google_maps_dist_matrix',
    'ors_api',
    'compute_osrm_dist_matrix',
    'google_maps_dir_matrix',
    'nx_route',
    'isochrone_from_api',
    'isochrone_from_graph'
]

ROUTING_MODUEL_DIR = pathlib.Path(__file__).parent.resolve()
CONTAINER_NAME = 'osrm_routing_server'

def check_container_is_running(container_name: str) -> bool:
    '''
    Checks if a container is running

    Parameters
    ----------

    container_name: str
        Name of container to check

    Returns
    -------

    container_running: bool
        True if container is running, False otherwise.

    '''
    completed_process = subprocess.run(['docker', 'ps'], capture_output=True, check=True)
    stdout_str = completed_process.stdout.decode('utf-8')
    container_running = container_name in stdout_str

    return container_running


def start_osrm_server(country: str, continent: str, profile: str) -> None:
    '''
    Download data for OSRM, process it and start a local osrm server fdhgdfshgrdfhgfdhdf

    Parameters
    ----------

    country: str
             Which country to download data from. Expected in lower case & dashes replace spaces.
             
    continent: str
             Which continent of the given country. Expected in lower case & dashes replace spaces.
             
    profile: str. One of {'foot', 'car', 'bicycle'}
             Travel mode to use when routing and estimating travel time.

    Examples
    --------

    >>> urbanpy.routing.start_osrm_server('peru', 'south-america', 'foot')
    Starting server ...
    Server was started succesfully.

    '''

    container_name = f"{CONTAINER_NAME}_{continent}_{country}_{profile}"

    container_running = check_container_is_running(container_name)

    # Check platform
    if sys.platform in ['darwin', 'linux']:
        container_check = ['docker', 'inspect', container_name]
        container_start = ['docker', 'start', container_name]
        download_command = ['sh', str(pathlib.PosixPath(ROUTING_MODUEL_DIR, 'unix_download.sh')), CONTAINER_NAME, country, continent, profile]
    else:
        container_check = ['powershell.exe', 'docker', 'inspect', container_name]
        container_start = ['powershell.exe', 'docker', 'start', container_name]
        download_command = ['powershell.exe', str(pathlib.WindowsPath(ROUTING_MODUEL_DIR, 'windows_download.ps1')), CONTAINER_NAME, country, continent, profile]

    # Check if container exists:
    if subprocess.run(container_check, capture_output=True).returncode == 0:
        if container_running:
            print('Server is already running.')
        else:
            try:
                print('Starting server ...')
                subprocess.run(container_start, check=True)
                time.sleep(5) # Wait server to be prepared to receive requests
                print('Server was started succesfully')
            except subprocess.CalledProcessError as error:
                print('Something went wrong. Please check if port 5000 is being used or check your docker installation.')
                print(f'Error: {error}')
    else:
        try:
            print(f'This is the first time you initialized a server for {country} on {profile}.')
            print('Initializing server setup. This may take several minutes ...')
            print('To view the detailed logs run the following command from terminal:')
            print(f'$ watch -n 5 tail -20 ~/data/osrm/{continent}/{country}/logs/{profile}.txt')
            
            subprocess.run(download_command, check=True)
            time.sleep(5) # Wait server to be prepared to receive requests
            
            print('Server was started succesfully')
            
        except subprocess.CalledProcessError as error:
            print('Something went wrong. Please check if port 5000 is being used or your docker installation.')
            print(f'Error: {error}')


def stop_osrm_server(country: str, continent: str, profile: str) -> None:
    '''
    Run docker stop on the server's container.

    Parameters
    ----------

    country: str
             Which country the osrm to stop is routing. Expected in lower case & dashes replace spaces.

    continent: str
             Continent of the given country. Expected in lower case & dashes replace spaces.

    profile: str. One of {'foot', 'car', 'bicycle'}
             Travel mode to use when routing and estimating travel time.

    Examples
    --------

    >>> urbanpy.routing.stop_osrm_server('peru', 'south-america', 'foot')
    Server stopped succesfully

    '''

    container_name = f"{CONTAINER_NAME}_{continent}_{country}_{profile}"

    # Check platform
    if sys.platform in ['darwin', 'linux']:
        docker_top = ['docker', 'top', container_name]
        docker_stop = ['docker', 'stop', container_name]
    else:
        docker_top = ['powershell.exe', 'docker', 'top', container_name]
        docker_stop = ['powershell.exe', 'docker', 'stop', container_name]

    # Check if container exists:
    if subprocess.run(docker_top, capture_output=True).returncode == 0:
        if check_container_is_running(container_name) == True:
            try:
                subprocess.run(docker_stop, capture_output=True, check=True)
                #subprocess.run(['docker', 'container', 'rm', 'osrm_routing_server'])
                print('Server was stoped succesfully')
            except subprocess.CalledProcessError as error:
                print(f'Something went wrong. Please check your docker installation.\nError: {error}')
        else:
            print('Server is not running.')

    else:
        print('Server does not exist.')
<<<<<<< HEAD


=======


>>>>>>> fc2b37b1
def osrm_route(origin: Union[pd.DataFrame, gpd.GeoDataFrame], destination: Union[pd.DataFrame, gpd.GeoDataFrame]) -> Tuple[float, float]:
    '''
    Query an OSRM routing server for routes between an origin and a destination
    using a specified profile.

    Travel mode ("foot", "bicycle", or "car") is determined by the profile
    selected when starting the OSRM server

    Parameters
    ----------

    origin: DataFrame with columns x and y or Point geometry
            Input origin in lat lon pairs (y, x) to pass into the routing engine

    destination: DataFrame with columns x and y or Point geometry
                 Input destination in lat lon pairs (y,x) to pass to the routing engine


    Returns
    -------

    distance: float
              Total travel distance from origin to destination in meters
    duration: float
              Total travel time in minutes

    '''
    orig = f'{origin.x},{origin.y}'
    dest = f'{destination.x},{destination.y}'
    # If "profile" is passed in the url the default profile is used by the local osrm server
    url = f'http://localhost:5000/route/v1/profile/{orig};{dest}'

    try:
        response = requests.get(url, params={'overview': 'false'})
    except requests.exceptions.ConnectionError as e:
        print("Waiting for server to be ready ...")
        time.sleep(5)
        response = requests.get(url, params={'overview': 'false'})

    try:
        data = response.json()['routes'][0]
        distance, duration = data['distance'], data['duration']
        return distance, duration
    except Exception as err:
        #print(err)
        return np.nan, np.nan


def google_maps_dist_matrix(origin, destination, mode: str, api_key: str, **kwargs) -> Tuple[int,int]:
    '''
    Google Maps distance matrix support.

    Parameters
    ----------

    origin: tuple, list or str
            Origin for distance calculation. If tuple or list, a matrix for all
            lat-lon pairs will be computed (origin as rows). If str, google_maps
            will georeference and then compute.

    destination: tuple, list or str
                 Origin for distance calculation. If tuple or list, a matrix for all
                 lat-lon pairs will be computed (origin as rows). If str, google_maps
                 will georeference and then compute.

    mode: str. One of {"driving", "walking", "transit", "bicycling"}
          Mode for travel time calculation

    api_key: str
             Google Maps API key

    **kwargs
        Additional keyword arguments for the distance matrix API. See
        https://github.com/googlemaps/google-maps-services-python/blob/master/googlemaps/distance_matrix.py

    Returns
    -------

    dist: int
          Distance for the o/d pair. Depends on metric parameter

    time: int
          Travel time duration

    Examples
    --------

    >>> API_KEY = 'example-key'
    >>> urbanpy.routing.google_maps_dist_matrix('San Juan de Lurigancho', 'Miraflores', 'walking', API_KEY)
        (18477, 13494)
    >>> urbanpy.routing.google_maps_dist_matrix((-12,-77), (-12.01,-77.01), 'walking', API_KEY)
        (2428, 1838)
    >>> urbanpy.routing.google_maps_dist_matrix([(-12,-77),(-12.11,-77.01)], [(-12.11,-77.01),(-12,-77)], 'walking', API_KEY)
        ([[13743, 0], [0, 13720]], [[10232, 0], [0, 10674]])

    '''

    client = googlemaps.Client(key=api_key)

    try:
        r = client.distance_matrix(origin, destination, mode=mode, **kwargs)

        rows = r['rows']

        dist, dur = [], []

        if len(rows) > 1:
            for row in rows:
                dist.append([element['distance']['value'] for element in row['elements']])
                dur.append([element['duration']['value'] for element in row['elements']])
        else:
            dist = r["rows"][0]["elements"][0]["distance"]["value"]
            dur = r["rows"][0]["elements"][0]["duration"]["value"]
    except Exception as err:
        print(err)
        dist = None
        dur = None

    return dist, dur


def ors_api(locations, origin, destination, profile, metrics, api_key):
    '''
    Interface with OpenRoute Service API for distance matrix computation.

    Parameters
    ----------

    origin: list
            Input origin(s) indices in the location array to compute travel times and distances

    destination: list
            Input destination(s) indices in the location array to compute travel times and distances

    profile: str. One of {'driving-car', 'foot-walking', 'cycling-regular'}

    metrics: list
             Combination of metrics to compute (distance and travel time, or one of them)

    api_key: str
             Authorization API key for OpenRouteService (see API limits)

    Returns
    -------

    dist: list
           Distance matrix

    dur: list
          Travel time matrix

    Examples
    --------

    >>> locations = [[9.70093,48.477473],[9.207916,49.153868],[37.573242,55.801281],[115.663757,38.106467]]
    >>> metrics = ["distance","duration"]
    >>> sources = [0]
    >>> destinations = [1,2,3]
    >>> api_key = ...
    >>> urbanpy.routing.ors_api(locations, sources, destinations, metrics, 'driving-car', api_key)
    [[5753.86,88998.08,399003.44]]
    [[140861.31,2434228.75,1.0262603E7]]

    '''

    body = {
        "locations": locations,
        "sources": origin,
        "destinations": destination,
        "metrics": metrics
        }

    headers = {
        'Accept': 'application/json, application/geo+json, application/gpx+xml, img/png; charset=utf-8',
        'Authorization': api_key,
        'Content-Type': 'application/json; charset=utf-8'
    }

    r = requests.post(f'https://api.openrouteservice.org/v2/matrix/{profile}', json=body, headers=headers)

    if r.status_code == 200:
        result = r.json()
        return result['distances'], result['durations']
    else:
        return -1, -1


def compute_osrm_dist_matrix(origins, destinations):
    '''
    Compute distance and travel time origin-destination matrices kahsgfhjasdgfkasjdhjhsdg

    Parameters
    ----------

    origins: GeoDataFrame or GeoSeries
             Input Point geometries corresponding to the starting points of a route.

    destinations: GeoDataFrame or GeoSeries
                  Point geometries corresponding to the end points of a route.

    Returns
    -------

    dist_matrix: array_like
                 Array with origins as rows and destinations as columns. Distance in meters.

    dur_matrix: array_like
                Array with origins as rows and destinations as columns. Duration in minutes.

    Examples
    --------

    >>> hex = urbanpy.geom.gen_hexagons(8, lima)
    >>> fs = urbanpy.download.overpass_pois(hex.total_bounds, 'food_supply')
    >>> urbanpy.routing.start_osrm_server('peru', 'south-america')
    >>> dist, dur = urbanpy.routing.compute_osrm_dist_matrix(points.head(), fs.head(), 'walking')
    array([[ 82012.4,  93899.9,  88964.6, 111839.8,  87844. ],
       [ 26346.3,  23725.6,  19618.9,  38607.9,  22725.6],
       [ 26504.4,  23883.7,  19777. ,  38766. ,  22883.7],
       [ 33314.3,  30693.6,  26586.9,  45575.9,  29693.5],
       [ 26659.3,  24038.7,  19931.9,  38920.9,  23038.6]])
    array([[59093.7, 67666.8, 64123.1, 80592.8, 63331.5],
       [19027.5, 17094.6, 14152.3, 27797.6, 16402.8],
       [19141.5, 17208.6, 14266.3, 27911.6, 16516.8],
       [24044.9, 22112. , 19169.7, 32815. , 21420.2],
       [19253.1, 17320.2, 14377.9, 28023.2, 16628.4]])

    '''

    dist_matrix = np.zeros(shape=(origins.shape[0], destinations.shape[0]))
    dur_matrix = np.zeros(shape=(origins.shape[0], destinations.shape[0]))
<<<<<<< HEAD

=======
    
>>>>>>> fc2b37b1
    if type(origins) == gpd.GeoSeries:
        origins = origins.to_frame()

    if type(destinations) == gpd.GeoSeries:
        destinations = destinations.to_frame()
<<<<<<< HEAD

    if isnotebook():
        # Initialize progress bar outside for to avoid instanciating several objects
        pb_orig = tqdm(origins.iterrows(), total=origins.shape[0], desc='Origins', leave=True)
        pb_dest = tqdm(destinations, desc='Destinations', leave=True)

        for i, orig in pb_orig:
=======
    
    with Progress() as progress:
        pb_orig = progress.add_task(total=origins.shape[0], description='[red]Origins processed')
        pb_dest = progress.add_task(total=destinations.shape[0], description='[blue]Destinations')

        for i, orig in origins.iterrows():
>>>>>>> fc2b37b1
            for j, dest in destinations.iterrows():
                dist, dur = osrm_route(orig.geometry, dest.geometry)
                dist_matrix[i, j] = dist
                dur_matrix[i, j] = dur
<<<<<<< HEAD
                pb_dest.update() # Update step
            pb_dest.refresh() # Force display

            # Reset 2nd progress bar if it is not the last iteration of outer loop
            if i != origins.shape[0]-1: pb_dest.reset(total=destinations.shape[0])
        pb_dest.close()
    else:
        for i, orig in tqdm(origins.iterrows(), total=origins.shape[0], desc='Origins'):
            for j, dest in tqdm(destinations.iterrows(), total=destinations.shape[0], desc='Destinations', leave=False):
                dist, dur = osrm_route(orig.geometry, dest.geometry)
                dist_matrix[i, j] = dist
                dur_matrix[i, j] = dur
=======
                progress.update(pb_dest, advance=1)
            progress.update(pb_orig, advance=1)
>>>>>>> fc2b37b1

    return dist_matrix, dur_matrix


def google_maps_dir_matrix(origin, destination, mode, api_key, **kwargs):
    '''
    Google Maps distance matrix support.

    Parameters
    ----------

    origin: tuple, list or str
            Origin for distance calculation. If tuple or list, a matrix for all
            lat-lon pairs will be computed (origin as rows). If str, google_maps
            will georeference and then compute.

    destination: tuple, list or str
                 Origin for distance calculation. If tuple or list, a matrix for all
                 lat-lon pairs will be computed (origin as rows). If str, google_maps
                 will georeference and then compute.

    mode: str. One of {"driving", "walking", "transit", "bicycling"}
          Mode for travel time calculation

    api_key: str
             Google Maps API key

    **kwargs
        Additional keyword arguments for the distance matrix API. See
        https://github.com/googlemaps/google-maps-services-python/blob/master/googlemaps/directions.py

    Returns
    -------

    dist: int
          Distance for the o/d pair. Depends on metric parameter

    dur: int
          Travel time duration, depends on units kwargs

    Examples
    --------

    >>> API_KEY = 'example-key'
    >>> urbanpy.routing.google_maps_dir_matrix('San Juan de Lurigancho', 'Miraflores', 'walking', API_KEY)
        (18477, 13494)

    '''

    client = googlemaps.Client(key=api_key)

    try:
        r = client.directions(origin, destination, mode=mode, **kwargs)

        legs = r[0]['legs']

        dist, dur = 0, 0

        if len(legs) > 1:
            for leg in legs:
                dist += leg['distance']['value']
                dur += leg['duration']['value']
        else:
            dist = legs[0]['distance']['value']
            dur = legs[0]['duration']['value']

    except Exception as err:
        print(err)
        dist = None
        dur = None

    return dist, dur


def nx_route(graph, source, target, weight, length=True):
    '''
    Compute shortest path from a source and target node.

    Parameters
    ----------

    graph: NetworkX Graph
           Input graph from which to calculate paths

    source: str or int
            ID of the source node from which to calculate path. Depending on the graph,
            this may be a string or integer or a combination of both as tuples.

    target: str or int
            ID of the target node. Type corresponds to node id types in the input graph.

    weight: str
            Attribute to be used as weights in the path. If None returns the sequence of nodes
            or the number of nodes to travel as length.

    length: bool
            Flag for whether to calculate the path lenght or the sequence of nodes to follow.
            If weight is none and length is true, the number of nodes in the path will be returned.

    Returns
    -------

    path: list
          Sequence of node ids in a list.

    path_length: float or int
                 Length of the path according to the weight attribute.

    Examples
    --------

    >>> import osmnx as ox
    >>> import urbanpy as up
    >>> from random import choices
    >>> G = ox.graph_from_place('Lima, Peru')
    >>> source, target = choices(list(G.nodes), k=2)
    >>> up.routing.nx_route(G, source, target, 'length')
    8348.236999999996

    '''
    if length:
        try:
            path_length = nx.shortest_path_length(graph,
                         source,
                         target,
                         weight=weight)
            return path_length
        except:
            #If there is no path within the graph
            return -1
    else:
        try:
            path = nx.shortest_path(graph,
                         source,
                         target,
                         weight=weight)
            return path
        except:
            #If there is no path within the graph
            return -1


def isochrone_from_api(locations, time_range, profile, api, api_key):
    '''
    Get isochrones from either the OpenRouteService or MapBox API

    Parameters
    ----------

    locations: array_like (float, float)
               Set of locations from which to calculate the isochrones in lon, lat pairs.
               Larger sets may exceed API limits.

    time_range: array_like (int)
                Time intervals to compute i.e. the travel time ranges for the
                isochrones. Depends on the API

    profile: str. Depends on the API.
             Mobility profile to compute the isochrones

    api: str. One of {"ors", "mapbox"}
         API to request the isochrones from.

    api_key: str
             API auth key

    Returns
    -------

    isochrones: GeoDataFrame
                GeoPandas GeoDataFrame containing the isochrone polygons with columns:
                contour (time range), group index (isochrone-location matcher) and geometry

    Examples
    --------

    >>> import urbanpy as up
    >>> API_KEY = "some_key"
    >>> up.routing.isochrone_from_api([[8.681495,49.41461],[8.686507,49.41943]], [300,900], 'foot-walking', 'ors', API_KEY)
     contour |  group_index |                                           geometry
       300.0 |           0  | POLYGON ((8.67640 49.41485, 8.67643 49.41461, ...
       900.0 |           0  | POLYGON ((8.66750 49.41169, 8.66755 49.41164, ...
       300.0 |           1  | POLYGON ((8.68103 49.41902, 8.68167 49.41815, ...
       900.0 |           1  | POLYGON ((8.67108 49.41982, 8.67109 49.41946, ...
    >>> up.routing.isochrone_from_api([[8.681495,49.41461],[8.686507,49.41943]], [5,10], 'driving', 'mapbox', API_KEY)
    contour | group_index |                                            geometry
       10   |         0   | POLYGON ((8.68149 49.43661, 8.68100 49.43461, ...
        5   |         0   | POLYGON ((8.67850 49.42361, 8.67621 49.42190, ...
       10   |         1   | POLYGON ((8.67258 49.44751, 8.67138 49.44743, ...
        5   |         1   | POLYGON ((8.68265 49.42957, 8.68151 49.42846, ...

    '''

    if api == 'ors':
        body = {
            "locations": locations,
            "range": time_range
        }

        headers = {
            'Accept': 'application/json, application/geo+json, application/gpx+xml, img/png; charset=utf-8',
            'Authorization': api_key,
            'Content-Type': 'application/json; charset=utf-8'
        }

        call = requests.post(f'https://api.openrouteservice.org/v2/isochrones/{profile}', json=body, headers=headers)

        if call.status_code == 200:
            isochrones = gpd.GeoDataFrame.from_features(call.json())
            isochrones.crs = 'EPSG:4326'
            isochrones.rename(columns={'value': 'contour'}, inplace=True)
            return isochrones[['contour', 'group_index', 'geometry']]
        else:
            print(f'Request error with HTTP code {call.status_code}: {call.reason}')

    else:
        contour_min = ','.join([str(time) for time in time_range])
        features = {}
        #There may be a better solution. Mapbox does not support multiple points in one go
        for ix, (lon, lat) in enumerate(locations):
            pair = ','.join([str(lon), str(lat)])
            url = f'https://api.mapbox.com/isochrone/v1/mapbox/{profile}/{pair}?contours_minutes={contour_min}&polygons=true&access_token={api_key}'
            call = requests.get(url)
            if call.status_code == 200:
                if features == {}:
                    features_ = call.json()
                    #Assing a group index for the request number (id for the location-contour match)
                    for feature in features_['features']:
                        feature['properties']['group_index'] = ix
                    features = features_
                else:
                    features_ = call.json()['features']
                    for feature in features_:
                        feature['properties']['group_index'] = ix
                    features['features'].extend(features_)
            else:
                pass

        isochrones = gpd.GeoDataFrame.from_features(features)
        isochrones.crs = 'EPSG:4326'

        return isochrones[['contour', 'group_index', 'geometry']]


def isochrone_from_graph(graph, locations, time_range, profile):
    '''
    Create isochrones from a network graph.

    Parameters
    ----------

    graph: NetworkX or OSMnx graph.
        Input graph to compute isochrones from.

    locations: array_like
        Locations (lon, lat) from which to trace the isochrones.

    time_range: int
        Travel time from which to construct the isochrones

    profile: str or int
        If str,  a default avg. speed will be used to compute the travel time.
        If int, this value will be used as the avg. speed to compute the isochrones.

    Returns
    -------

    isochrones: GeoDataFrame
        GeoDataFrame containing the isochrones for the set of locations and time_ranges.

    Examples
    --------

    >>> import urbanpy as up
    >>> import osmnx as ox
    >>> G = ox.graph_from_place('Berkeley, CA, USA', network_type='walking')
    >>> up.routing.isochrone_from_graph(G, [[],[]], [5, 10], 'walking')
    '''

    profiles = {
        'driving': 20,
        'walking': 5,
        'cycling': 10,
    }

    if profile not in profiles and type(profile) == int:
        travel_speed = profile
    else:
        travel_speed = profiles[profile]

    center_nodes = [ox.nearest_nodes(graph, x, y) for x, y in locations]
    G = ox.project_graph(graph)

    meters_per_minute = travel_speed * 1000 / 60 #km per hour to m per minute
    for u, v, k, data in G.edges(data=True, keys=True):
        data['time'] = data['length'] / meters_per_minute

    data = []

    for ix, center_node in enumerate(center_nodes):
        for trip_time in sorted(time_range, reverse=True):
            subgraph = nx.ego_graph(G, center_node, radius=trip_time, distance='time')
            node_points = [Point((data['lon'], data['lat'])) for node, data in subgraph.nodes(data=True)]
            bounding_poly = gpd.GeoSeries(node_points).unary_union.convex_hull
            data.append([ix, trip_time, bounding_poly])

    isochrones = gpd.GeoDataFrame(data, columns=['group_index', 'contour', 'geometry'])
    isochrones.crs = 'EPSG:4326'

    return isochrones<|MERGE_RESOLUTION|>--- conflicted
+++ resolved
@@ -9,17 +9,9 @@
 import networkx as nx
 import osmnx as ox
 import geopandas as gpd
-<<<<<<< HEAD
-from urbanpy.utils import isnotebook
-from tqdm.auto import tqdm
-from shapely.geometry import Point
-from typing import Union, Tuple
-
-=======
 from shapely.geometry import Point
 from typing import Union, Tuple
 from rich.progress import Progress
->>>>>>> fc2b37b1
 
 __all__ = [
     'start_osrm_server',
@@ -178,13 +170,8 @@
 
     else:
         print('Server does not exist.')
-<<<<<<< HEAD
-
-
-=======
-
-
->>>>>>> fc2b37b1
+
+
 def osrm_route(origin: Union[pd.DataFrame, gpd.GeoDataFrame], destination: Union[pd.DataFrame, gpd.GeoDataFrame]) -> Tuple[float, float]:
     '''
     Query an OSRM routing server for routes between an origin and a destination
@@ -416,53 +403,24 @@
 
     dist_matrix = np.zeros(shape=(origins.shape[0], destinations.shape[0]))
     dur_matrix = np.zeros(shape=(origins.shape[0], destinations.shape[0]))
-<<<<<<< HEAD
-
-=======
     
->>>>>>> fc2b37b1
     if type(origins) == gpd.GeoSeries:
         origins = origins.to_frame()
 
     if type(destinations) == gpd.GeoSeries:
         destinations = destinations.to_frame()
-<<<<<<< HEAD
-
-    if isnotebook():
-        # Initialize progress bar outside for to avoid instanciating several objects
-        pb_orig = tqdm(origins.iterrows(), total=origins.shape[0], desc='Origins', leave=True)
-        pb_dest = tqdm(destinations, desc='Destinations', leave=True)
-
-        for i, orig in pb_orig:
-=======
     
     with Progress() as progress:
         pb_orig = progress.add_task(total=origins.shape[0], description='[red]Origins processed')
         pb_dest = progress.add_task(total=destinations.shape[0], description='[blue]Destinations')
 
         for i, orig in origins.iterrows():
->>>>>>> fc2b37b1
             for j, dest in destinations.iterrows():
                 dist, dur = osrm_route(orig.geometry, dest.geometry)
                 dist_matrix[i, j] = dist
                 dur_matrix[i, j] = dur
-<<<<<<< HEAD
-                pb_dest.update() # Update step
-            pb_dest.refresh() # Force display
-
-            # Reset 2nd progress bar if it is not the last iteration of outer loop
-            if i != origins.shape[0]-1: pb_dest.reset(total=destinations.shape[0])
-        pb_dest.close()
-    else:
-        for i, orig in tqdm(origins.iterrows(), total=origins.shape[0], desc='Origins'):
-            for j, dest in tqdm(destinations.iterrows(), total=destinations.shape[0], desc='Destinations', leave=False):
-                dist, dur = osrm_route(orig.geometry, dest.geometry)
-                dist_matrix[i, j] = dist
-                dur_matrix[i, j] = dur
-=======
                 progress.update(pb_dest, advance=1)
             progress.update(pb_orig, advance=1)
->>>>>>> fc2b37b1
 
     return dist_matrix, dur_matrix
 
